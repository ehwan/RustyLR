use rusty_lr::*;

#[derive(Debug, Hash, Clone, PartialEq, Eq, PartialOrd, Ord)]
pub enum Term {
    Id,
    Plus,
    Star,
    LeftParen,
    RightParen,
    Eof,
}
impl std::fmt::Display for Term {
    fn fmt(&self, f: &mut std::fmt::Formatter<'_>) -> std::fmt::Result {
        match self {
            Term::Id => write!(f, "id"),
            Term::Plus => write!(f, "+"),
            Term::Star => write!(f, "*"),
            Term::LeftParen => write!(f, "("),
            Term::RightParen => write!(f, ")"),
            Term::Eof => write!(f, "$"),
        }
    }
}

fn main() {
    type Token = token::Token<Term, &'static str>;
    let mut grammar = grammar::Grammar::new();

    grammar.add_rule(
        "A",
        vec![
            Token::NonTerm("A"),
            Token::Term(Term::Plus),
            Token::NonTerm("M"),
        ],
    );
    grammar.add_rule("A", vec![Token::NonTerm("M")]);

    grammar.add_rule(
        "M",
        vec![
            Token::NonTerm("M"),
            Token::Term(Term::Star),
            Token::NonTerm("P"),
        ],
    );
    grammar.add_rule("M", vec![Token::NonTerm("P")]);

    grammar.add_rule("P", vec![Token::Term(Term::Id)]);
    grammar.add_rule(
        "P",
        vec![
            Token::Term(Term::LeftParen),
            Token::NonTerm("E"),
            Token::Term(Term::RightParen),
        ],
    );
    grammar.add_rule("E", vec![Token::NonTerm("A")]);

    // augmented rule
    grammar.add_rule("E'", vec![Token::NonTerm("E"), Token::Term(Term::Eof)]);

    let parser = match grammar.build_main("E'") {
        Ok(result) => result,
        Err(err) => {
            eprintln!("{}", err);
            return;
        }
    };
    println!("{}", grammar);
    println!("Number of states: {}", parser.states.len());
    println!("Main state: {}", parser.main_state);

    for (state_id, state) in parser.states.iter().enumerate() {
        println!("State{}", state_id);
        println!("{}", state);
    }

    let terms = vec![
        Term::Id,
        Term::Plus,
        Term::Id,
        Term::Star,
        Term::LeftParen,
        Term::Id,
        Term::Plus,
        Term::Id,
        Term::RightParen,
    ];

<<<<<<< HEAD
    match parser.parse_with_debug_callback(&terms, Some(Term::Eof)) {
=======
    match parser.parse_with_debug_reducer(terms.iter(), Some(Term::Eof)) {
>>>>>>> 7091e4f2
        Ok(_) => println!("Parse success"),
        Err(err) => eprintln!("{}", err),
    }
}<|MERGE_RESOLUTION|>--- conflicted
+++ resolved
@@ -88,11 +88,7 @@
         Term::RightParen,
     ];
 
-<<<<<<< HEAD
-    match parser.parse_with_debug_callback(&terms, Some(Term::Eof)) {
-=======
-    match parser.parse_with_debug_reducer(terms.iter(), Some(Term::Eof)) {
->>>>>>> 7091e4f2
+    match parser.parse_with_debug_callback(terms.iter(), Some(Term::Eof)) {
         Ok(_) => println!("Parse success"),
         Err(err) => eprintln!("{}", err),
     }
