# rusty_lr
[![crates.io](https://img.shields.io/crates/v/rusty_lr.svg)](https://crates.io/crates/rusty_lr)
[![docs.rs](https://docs.rs/rusty_lr/badge.svg)](https://docs.rs/rusty_lr)

***A Bison-like parser generator & compiler frontend for Rust supporting IELR(1), LALR(1) parser tables, with deterministic LR and non-deterministic LR (GLR) parsing.***

RustyLR is a parser generator that converts context-free grammars into IELR(1)/LALR(1) tables with deterministic LR and non-deterministic GLR parsing strategies. It supports custom reduce actions in Rust, with beautiful diagnostics.
Highly inspired by tools like *bison*, it uses a similar syntax while integrating seamlessly with Rust's ecosystem.
It constructs optimized state machines, ensuring efficient and reliable parsing.

![title](images/title.png)

## Features
 - **Custom Reduce Actions:** Define custom actions in Rust, allowing you to build custom data structures easily.
 - **Automatic Optimization:** Reduces parser table size and improves performance by grouping terminals with identical behavior across parser states.
 - **Multiple Parsing Strategies:** Supports minimal-LR(1), LALR(1) parser tables, and GLR parsing strategy.
 - **Detailed Diagnostics:** Detects grammar conflicts, verbose conflict resolution stages, and optimization stages.
 - **Static & Runtime Conflict Resolution:** Provides mechanisms to resolve conflicts at compile time or runtime.
 - **Location Tracking:** Tracks the location of every token in the parse tree, useful for error reporting and debugging.

 ## Installation & Usage
 Add RustyLR to your `Cargo.toml`:
 ```toml
 [dependencies]
 rusty_lr = "..."
 ```
 
 To work with `rusty_lr`, you need to generate parser code using one of the following methods:
  - **Procedural macros:** Use the built-in `lr1!` macro
  - **Build script:** Enable the `build` feature and generate parser code during the build process
    ```toml
    [build-dependencies]
    rusty_lr = { version = "...", features = ["build"] }
    ```
  - **Executable:** Use the standalone `rustylr` executable to generate parser code
    ```sh
    cargo install rustylr
    ```

**Recommendation:** Use the `rustylr` executable. It's faster and provides helpful grammar diagnostics.

**Important:** Ensure the version of the generated code targets the same version of `rusty_lr` in your `Cargo.toml`. Otherwise, you may encounter build errors.

 ### Using Procedural Macros
 Define your grammar using the `lr1!` macro:
 ```rust
// This defines an `EParser` struct where `E` is the start symbol
pub enum MyToken {
    Num(i32),
    Op(char),
    Whitespace(char),
}

lr1! {
    %userdata i32;              // User data type passed to parser
    %tokentype MyToken;         // Token type; sequence of tokens fed to parser
    %start E;                   // Start symbol; this is the final value of parser

    // Token definitions
    %token num  MyToken::Num(_);
    %token plus MyToken::Op('+');
    %token star MyToken::Op('*');
    %token ws   MyToken::Whitespace(_);

    // Left reduction for '+' and '*'
    // Operator precedence: '*' > '+'
    %left plus;
    %left star;

    // ================= Production Rules =================
    Number(i32)                  // Production rule `Number` holds `i32` value
        : ws* num ws*            // `Number` is one `num` surrounded by zero or more whitespaces
        { 
            // Extract the numeric value from the first token
            if let MyToken::Num(value) = num {
                value
            } else {
                println!("Error at: {:?}", @num); // location of the token
                0
            }
        };

    // Binary operator
    BinOp(MyToken): plus | star ;

    // Expression rules
    E(f32): E BinOp e2=E { 
        match BinOp {
            MyToken::Op('+') => E + e2,  // Handle addition
            MyToken::Op('*') => E * e2,  // Handle multiplication
            _ => {
                println!("Unexpected operator: {:?}", @BinOp); // location of the operator
                0.0 // Default value for unexpected operators
            }
        }
    }
    | E error e2=E {
        println!("Expected '+' or '*' at {:?}", @error); // location of the error token
        0.0
    }
    | Number { Number as f32 }           // Number is `i32`, so cast to `f32`
    ;
}
```
This defines a simple arithmetic expression parser that can handle expressions like `2 + 3 * 4`.

### Using Build Script
For complex grammars, you can use a build script to generate the parser. This approach provides more detailed error messages when conflicts occur.

**1. Create a grammar file** (e.g., `src/parser.rs`) with the following content:
```rust
// Rust code: `use` statements and type definitions
use std::collections::HashMap;

pub enum MyToken {
    Identifier(String),
    Number(i32),
    // ... other token types
}

%% // Grammar definition starts here

%tokentype MyToken;
%start E;

%token id MyToken::Identifier(_);
%token num MyToken::Number(_);

E: id
 | num
 ;
```

**2. Set up `build.rs`**:
```rust
// build.rs
use rusty_lr::build;

fn main() {
    println!("cargo::rerun-if-changed=src/parser.rs");

    let output = format!("{}/parser.rs", std::env::var("OUT_DIR").unwrap());
    build::Builder::new()
        .file("src/parser.rs")     // Path to the input grammar file
        .build(&output);           // Path to the generated output file
}
```

**3. Include the generated source code:**
```rust
include!(concat!(env!("OUT_DIR"), "/parser.rs"));
```

**4. Use the parser in your code:**
```rust
let parser = parser::EParser::new();        // Create <StartSymbol>Parser instance
let mut context = parser::EContext::new();  // Create <StartSymbol>Context instance
let mut userdata: i32 = 0;

for token in tokens {
    match context.feed(&parser, token, &mut userdata) {
        Ok(_) => {}
        Err(e) => {
            eprintln!("Parse error: {}", e);
            return;
        }
    }
}

// Get the final parsed result
let result: i32 = context.accept(&parser).unwrap();
```

### Using the `rustylr` Executable
[![crates.io](https://img.shields.io/crates/v/rustylr.svg)](https://crates.io/crates/rustylr)

```bash
cargo install rustylr
rustylr input_grammar.rs output_parser.rs
```

See the [Executable Documentation](rusty_lr_executable/README.md) for more details.

## Generated Code Structure

The generated code will include several structs and enums:
 - `<Start>Parser`: A struct that holds the parser table. [(LR docs)](https://docs.rs/rusty_lr/latest/rusty_lr/lr/trait.Parser.html) [(GLR docs)](https://docs.rs/rusty_lr/latest/rusty_lr/glr/trait.Parser.html)
 - `<Start>Context`: A struct that maintains the current parsing state and symbol values. [(LR docs)](https://docs.rs/rusty_lr/latest/rusty_lr/lr/struct.Context.html) [(GLR docs)](https://docs.rs/rusty_lr/latest/rusty_lr/glr/struct.Context.html)
 - `<Start>State`: A type representing a parser state and its associated table. 
 - `<Start>Rule`: A type representing a production rule. [(docs)](https://docs.rs/rusty_lr/latest/rusty_lr/struct.ProductionRule.html)
 - `<Start>NonTerminals`: An enum representing all non-terminal symbols in the grammar. [(docs)](https://docs.rs/rusty_lr/latest/rusty_lr/trait.NonTerminal.html)


### Working with Context
You can also get contextual information from the `<Start>Context` struct:
```rust
let mut context = <Start>Context::new();

// ... parsing ...

context.expected_token();    // Get expected terminal symbols
context.can_feed(&term);     // Check if a terminal symbol can be fed
context.trace();             // Get all `%trace` non-terminals currently being parsed
println!("{}", context.backtrace()); // Print backtrace of the parser state
println!("{}", context);     // Print tree structure of the parser state (`tree` feature)
```

### The Feed Method
The generated code includes a `feed` method that processes tokens:

```rust
context.feed(&parser, term, &mut userdata); // Feed a terminal symbol and update the state machine
context.feed_location(&parser, term, &mut userdata, term_location); // Feed a terminal symbol with location tracking
```

This method returns `Ok(())` if the token was successfully parsed, or an `Err` if there was an error.

**Note:** The actual method signatures differ slightly when building a GLR parser.

## GLR Parsing
RustyLR offers built-in support for Generalized LR (GLR) parsing, enabling it to handle ambiguous or nondeterministic grammars that traditional LR(1) or LALR(1) parsers cannot process.
See [GLR.md](GLR.md) for details.

## Error Handling and Conflict Resolution
RustyLR provides multiple mechanisms for handling semantic errors and resolving conflicts during parsing:
 - **Panic Mode Error Recovery:** Use the `error` token for panic-mode error recovery
 - **Operator Precedence:** Set precedence with `%left`, `%right`, `%precedence` for terminals
 - **Reduce Rule Priority:** Set priority with `%dprec` for production rules
 - **Runtime Errors:** Return `Err` from reduce actions to handle semantic errors

See [SYNTAX.md - Resolving Conflicts](SYNTAX.md#resolving-conflicts) for detailed information.

## Location Tracking
Track the location of tokens and non-terminals for better error reporting and debugging:

```rust
Expr: exp1=Expr '+' exp2=Expr {
    println!("Location of exp1: {:?}", @exp1);
    println!("Location of exp2: {:?}", @exp2);
    println!("Location of this expression: {:?}", @$); // @$ is the location of the non-terminal itself
    exp1 + exp2
}
| Expr error Expr {
    println!("Error at: {:?}", @error); // @error is the location of the error token
    0 // Return a default value
}
```

See [SYNTAX.md - Location Tracking](SYNTAX.md#location-tracking) for detailed information.

## Examples
 - [Calculator (enum version)](examples/calculator/src/parser.rs): A numeric expression parser using custom token enums
 - [Calculator (u8 version)](examples/calculator_u8/src/parser.rs): A numeric expression parser using byte tokens
 - [JSON Validator](examples/json/src/parser.rs): A JSON syntax validator
 - [Lua 5.4 syntax parser](https://github.com/ehwan/lua_rust/blob/main/parser/src/parser.rs): A complete Lua language parser
 - [Bootstrap parser](rusty_lr_parser/src/parser/parser.rs): RustyLR's own syntax parser is written in RustyLR itself

## Lexer Capabilities
While RustyLR is primarily a parser generator, it also functions effectively as a lexer.
Its design allows for efficient tokenization of input streams,
addressing challenges like the "too-many-characters" problem (where Unicode's full range of characters would make naive implementations impractical).
By constructing optimized state automata, it ensures rapid and memory-efficient lexing,
making it suitable for processing large or complex inputs.

## Cargo Features
 - `build`: Enables build script tools for generating parsers at compile time.
 - `tree`: Enables automatic syntax tree construction for debugging purposes. Makes `Context` implement `Display` for pretty-printing.

## Grammar Syntax
RustyLR's grammar syntax is inspired by traditional Yacc/Bison formats.
See [SYNTAX.md](SYNTAX.md) for detailed grammar definition syntax.

## Contributing
Contributions are welcome! Please feel free to open an issue or submit a pull request.

### Project Structure
This project is organized as a Cargo workspace with the following crates:

 - **`rusty_lr/`**: The main end-user library that provides the public API. This is what users add to their `Cargo.toml`.
 - **`rusty_lr_core/`**: Core parsing engine containing the fundamental data structures, algorithms, and runtime components for both deterministic (`src/parser/deterministic`) and non-deterministic (`src/parser/nondeterministic`) parsing.
 - **`rusty_lr_parser/`**: The main code generation engine that parses RustyLR's grammar syntax, builds parser tables, and generates the actual parser code. This is the core of the parser generation process.
 - **`rusty_lr_derive/`**: Procedural macro interface that wraps `rusty_lr_parser` to provide the `lr1!` macro for inline grammar definitions.
 - **`rusty_lr_buildscript/`**: Build script interface that wraps `rusty_lr_parser` for generating parser code at compile time when using the `build` feature.
 - **`rusty_lr_executable/`**: Standalone `rustylr` executable for command-line parser generation.
 - **`scripts/`**: Development and testing scripts

The crates have the following dependency relationships:
- `rusty_lr` depends on `rusty_lr_core`, `rusty_lr_derive`, and `rusty_lr_buildscript` (optional)
- `rusty_lr_derive` and `rusty_lr_buildscript` depend on `rusty_lr_parser`
- `rusty_lr_parser` depends on `rusty_lr_core`
- `rusty_lr_executable` depends on `rusty_lr_buildscript`

### About the Versioning
RustyLR consists of two big parts:
  - executable (`rustylr`), the code generator
  - runtime (`rusty_lr`), the main library

<<<<<<< HEAD
Since the `cargo` automatically uses the latest patch in `major.minor.patch` version of a crate, we increase the patch number only if the generated code is compatible with the runtime. That is, any change that could make compile errors with previous generated code will result in a minor version bump.
=======
Since the `cargo` automatically uses the latest patch in `major.minor.patch` version of a crate, we increase the patch number only if the generated code is compatible with the runtime. That is, for any user who is not using buildscript or proc-macro, and using the executable-generated code itself,
any code change that could make compile errors with the previous generated code will result in a minor version bump.
>>>>>>> 9e25bf8b

## License
This project is dual-licensed under either of the following licenses, at your option:

 - MIT License ([LICENSE-MIT](LICENSE-MIT) or http://opensource.org/licenses/MIT)
 - Apache License, Version 2.0 ([LICENSE-APACHE](LICENSE-APACHE) or http://www.apache.org/licenses/LICENSE-2.0)<|MERGE_RESOLUTION|>--- conflicted
+++ resolved
@@ -295,12 +295,8 @@
   - executable (`rustylr`), the code generator
   - runtime (`rusty_lr`), the main library
 
-<<<<<<< HEAD
-Since the `cargo` automatically uses the latest patch in `major.minor.patch` version of a crate, we increase the patch number only if the generated code is compatible with the runtime. That is, any change that could make compile errors with previous generated code will result in a minor version bump.
-=======
 Since the `cargo` automatically uses the latest patch in `major.minor.patch` version of a crate, we increase the patch number only if the generated code is compatible with the runtime. That is, for any user who is not using buildscript or proc-macro, and using the executable-generated code itself,
 any code change that could make compile errors with the previous generated code will result in a minor version bump.
->>>>>>> 9e25bf8b
 
 ## License
 This project is dual-licensed under either of the following licenses, at your option:
